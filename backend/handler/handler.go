--- conflicted
+++ resolved
@@ -15,11 +15,6 @@
 	"github.com/Tanrungthip/mecari-build-hackathon-2023/backend/domain"
 	"github.com/golang-jwt/jwt/v5"
 	"github.com/labstack/echo/v4"
-<<<<<<< HEAD
-	"github.com/zhaomeiyimerukari/mecari-build-hackathon-2023/backend/db"
-	"github.com/zhaomeiyimerukari/mecari-build-hackathon-2023/backend/domain"
-=======
->>>>>>> 33dcd8d9
 	"github.com/pkg/errors"
 	"golang.org/x/crypto/bcrypt"
 )
@@ -650,16 +645,11 @@
 	// 1
 	// TODO: not found handling
 	// http.StatusPreconditionFailed(412)
-<<<<<<< HEAD
-	if err != nil {
-		return echo.NewHTTPError(http.StatusInternalServerError, err)
-=======
 	if reflect.DeepEqual(item, domain.Item{}) {
 		return c.JSON(http.StatusPreconditionFailed, "Item not found")
 	}
 	if item.Status != 2 {
 		return c.JSON(http.StatusPreconditionFailed, "Item is not on sale!")
->>>>>>> 33dcd8d9
 	}
 
 	user, err := h.UserRepo.GetUser(ctx, userID)
